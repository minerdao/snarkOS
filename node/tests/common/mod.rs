--- conflicted
+++ resolved
@@ -149,16 +149,7 @@
         //     panic!("didn't get challenge response")
         // };
 
-<<<<<<< HEAD
-        // Perform the deferred non-blocking deserialization of the block header.
-        // let Ok(block_header) = challenge_response.header.deserialize().await else {
-        //     panic!("block header not present")
-        // };
-
-        // assert_eq!(block_header, genesis_header);
-=======
         assert_eq!(challenge_response.genesis_header, genesis_header);
->>>>>>> b7c1cfe1
 
         Ok(conn)
     }
